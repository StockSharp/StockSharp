﻿namespace SampleChartActiveOrders
{
	using System;
	using System.Collections.Generic;
	using System.Linq;
	using System.Threading.Tasks;
	using System.Windows;
	using System.Collections.ObjectModel;
	using System.Windows.Threading;

	using Ecng.Collections;
	using Ecng.Common;
	using Ecng.Xaml;
	using Ecng.Configuration;

	using MoreLinq;

	using StockSharp.Algo.Candles;
	using StockSharp.Algo.Storages;
	using StockSharp.BusinessEntities;
	using StockSharp.Messages;
	using StockSharp.Xaml.Charting;

	public partial class MainWindow
	{
		public ObservableCollection<Order> Orders { get; }

		private ChartArea _area;
		private ChartCandleElement _candleElement;
		private ChartActiveOrdersElement _activeOrdersElement;
		private TimeFrameCandle _candle;

		private readonly DispatcherTimer _chartUpdateTimer = new DispatcherTimer();
		private readonly SynchronizedDictionary<DateTimeOffset, TimeFrameCandle> _updatedCandles = new SynchronizedDictionary<DateTimeOffset, TimeFrameCandle>();
		private readonly CachedSynchronizedList<TimeFrameCandle> _allCandles = new CachedSynchronizedList<TimeFrameCandle>();
		private readonly CachedSynchronizedSet<Order> _chartOrders = new CachedSynchronizedSet<Order>();

		private const decimal _priceStep = 10m;
		private const int _timeframe = 1;

		bool NeedToDelay => _chkDelay.IsChecked == true;
		bool NeedToFail => _chkFail.IsChecked == true;
		bool NeedToConfirm => _chkConfirm.IsChecked == true;

		static readonly TimeSpan _delay = TimeSpan.FromSeconds(2);

		private readonly Security _security = new Security
		{
			Id = "RIZ2@FORTS",
			PriceStep = _priceStep,
			Board = ExchangeBoard.Forts
		};

		private readonly ThreadSafeObservableCollection<Portfolio> _portfolios = new ThreadSafeObservableCollection<Portfolio>(new ObservableCollectionEx<Portfolio>
		{
			new Portfolio
			{
				Name = "Test portfolio"
			}
		});

		public MainWindow()
		{
			ConfigManager.RegisterService(_portfolios);

			Orders = new ObservableCollection<Order>();
			InitializeComponent();
			Loaded += OnLoaded;

			Chart.OrderSettings.Security = _security;
			Chart.OrderSettings.Portfolio = _portfolios.First();
			Chart.OrderSettings.Volume = 5;

			_chartUpdateTimer.Interval = TimeSpan.FromMilliseconds(100);
			_chartUpdateTimer.Tick += ChartUpdateTimerOnTick;
			_chartUpdateTimer.Start();
		}

		private void OnLoaded(object sender, RoutedEventArgs routedEventArgs)
		{
			InitCharts();
			LoadData(@"..\..\..\..\Testing\HistoryData\".ToFullPath());
		}

		private void InitCharts()
		{
			Chart.ClearAreas();

			_area = new ChartArea();

			var yAxis = _area.YAxises.First();

			yAxis.AutoRange = true;
			Chart.IsAutoRange = true;
			Chart.IsAutoScroll = true;

			Chart.AddArea(_area);

			var series = new CandleSeries(
				typeof(TimeFrameCandle),
				_security,
				TimeSpan.FromMinutes(_timeframe));

			_candleElement = new ChartCandleElement
			{
				FullTitle = "Candles"
			};
			Chart.AddElement(_area, _candleElement, series);

			_activeOrdersElement = new ChartActiveOrdersElement
			{
				FullTitle = "Active orders"
			};
			Chart.AddElement(_area, _activeOrdersElement);
		}

		private void LoadData(string path)
		{
			_candle = null;
			_allCandles.Clear();

			Chart.Reset(new IChartElement[] { _candleElement, _activeOrdersElement });

			var storage = new StorageRegistry();

			var maxDays = 2;

			BusyIndicator.IsBusy = true;

			Task.Factory.StartNew(() =>
			{
				var date = DateTime.MinValue;

				foreach (var tick in storage.GetTickMessageStorage(_security, new LocalMarketDataDrive(path)).Load())
				{
					AppendTick(_security, tick);

					if (date != tick.ServerTime.Date)
					{
						date = tick.ServerTime.Date;

						this.GuiAsync(() =>
						{
							BusyIndicator.BusyContent = date.ToString();
						});

						maxDays--;

						if (maxDays == 0)
							break;
					}
				}
			})
			.ContinueWith(t =>
			{
				if (t.Exception != null)
					Error(t.Exception.Message);

				this.GuiAsync(() =>
				{
					BusyIndicator.IsBusy = false;
					Chart.IsAutoRange = false;
					_area.YAxises.First().AutoRange = false;

					Chart.Draw(DateTimeOffset.MinValue, _activeOrdersElement, _chartOrders);

					Log($"Loaded {_allCandles.Count} candles");
				});

			}, TaskScheduler.FromCurrentSynchronizationContext());
		}

		private void ChartUpdateTimerOnTick(object sender, EventArgs eventArgs)
		{
			TimeFrameCandle[] candlesToUpdate;
			lock (_updatedCandles.SyncRoot)
			{
				candlesToUpdate = _updatedCandles.OrderBy(p => p.Key).Select(p => p.Value).ToArray();
				_updatedCandles.Clear();
			}

			var lastCandle = _allCandles.LastOrDefault();
			_allCandles.AddRange(candlesToUpdate.Where(c => lastCandle == null || c.OpenTime != lastCandle.OpenTime));

			candlesToUpdate.ForEach(c =>
			{
				Chart.Draw(c.OpenTime, new Dictionary<IChartElement, object>
				{
					{ _candleElement, c },
				});
			});
		}

		private void AppendTick(Security security, ExecutionMessage tick)
		{
			var time = tick.ServerTime;
			var price = tick.TradePrice.Value;

			if (_candle == null || time >= _candle.CloseTime)
			{
				if (_candle != null)
				{
					_candle.State = CandleStates.Finished;
					lock (_updatedCandles.SyncRoot)
						_updatedCandles[_candle.OpenTime] = _candle;
				}

				var tf = TimeSpan.FromMinutes(_timeframe);
				var bounds = tf.GetCandleBounds(time, _security.Board);
				_candle = new TimeFrameCandle
				{
					TimeFrame = tf,
					OpenTime = bounds.Min,
					CloseTime = bounds.Max,
					Security = security,
				};

				_candle.OpenPrice = _candle.HighPrice = _candle.LowPrice = _candle.ClosePrice = price;
			}

			if (time < _candle.OpenTime)
				throw new InvalidOperationException("invalid time");

			if (price > _candle.HighPrice)
				_candle.HighPrice = price;

			if (price < _candle.LowPrice)
				_candle.LowPrice = price;

			_candle.ClosePrice = price;

			_candle.TotalVolume += tick.TradeVolume.Value;

			lock (_updatedCandles.SyncRoot)
				_updatedCandles[_candle.OpenTime] = _candle;
		}

		private void Error(string msg)
		{
			new MessageBoxBuilder()
				.Owner(this)
				.Error()
				.Text(msg)
				.Show();

			Log($"ERROR: {msg}");
		}

		private void Fill_Click(object sender, RoutedEventArgs e)
		{
			var order = _ordersListBox.SelectedItem as Order;
			if (order == null)
				return;

			Log($"Fill order: {order}");

			if (order.Balance == 0)
				RemoveOrder(order);

			order.Balance -= 1;

			if (order.Balance == 0)
				order.State = OrderStates.Done;
		}

		private void Remove_Click(object sender, RoutedEventArgs e)
		{
			var order = _ordersListBox.SelectedItem as Order;
			if (order == null)
				return;

			Log($"Remove order: {order}");
			RemoveOrder(order);
		}

		long _transId;

		private void Chart_OnRegisterOrder(Order order)
		{
<<<<<<< HEAD
			if(NeedToConfirm && !Confirm("Register order?"))
				return;

			order.Price = Math.Round(order.Price/PriceStep)*PriceStep;
=======
			order.Price = Math.Round(order.Price / _priceStep) * _priceStep;
>>>>>>> 72d0b53c
			order.TransactionId = ++_transId;
			order.Balance = order.Volume;
			order.State = OrderStates.Pending;
			InitExtensionInfo(order);

			Log($"RegisterOrder: {order}");
			AddOrder(order);

<<<<<<< HEAD
			Action regAction = () =>
			{
				if (NeedToFail)
				{
					order.State = OrderStates.Failed;
					Log($"Order failed: {order}");
					RemoveOrder(order);
				}
				else
				{
					order.State = OrderStates.Active;
					Log($"Order registered: {order}");
				}
			};
=======
		private bool AddOrder(Order o)
		{
			if (_chartOrders.Contains(o))
				return false;

			_chartOrders.Add(o);
			Orders.Add(o);

			return true;
		}

		private bool RemoveOrder(Order o)
		{
			var res = _chartOrders.Remove(o);
			Orders.Remove(o);
>>>>>>> 72d0b53c

			if (NeedToDelay)
				DelayedAction(regAction, _delay, "register");
			else
				regAction();
		}

		private void Chart_OnMoveOrder(Order order, decimal newPrice)
		{
			if (!RemoveOrder(order))
			{
				Log($"error: order not found: {order}");
				return;
			}

<<<<<<< HEAD
			if (NeedToConfirm && !Confirm($"Move order to price={newPrice}?"))
			{
				AddOrder(order);
=======
			if (!RemoveOrder(order))
>>>>>>> 72d0b53c
				return;
			}

			Log($"MoveOrder to {newPrice}: {order}");
			if (IsInFinalState(order))
			{
				Log("invalid state for re-register");
				return;
			}

			var newOrder = new Order
			{
				TransactionId = ++_transId,
				Type = OrderTypes.Limit,
				State = OrderStates.Pending,
				Price = newPrice,
				Volume = order.Balance,
				Direction = order.Direction,
				Balance = order.Balance,
				Security = order.Security,
				Portfolio = order.Portfolio,
			};
			InitExtensionInfo(newOrder);
			newOrder.ExtensionInfo[ChartActiveOrdersElement.OldOrderKey] = order;

			AddOrder(newOrder);

			Action moveAction = () =>
			{
				if (NeedToFail)
				{
					Log("Move failed");
					RemoveOrder(newOrder);
					AddOrder(order);
				}
				else
				{
					newOrder.State = OrderStates.Active;
					Log($"Order moved to new: {newOrder}");
				}
			};

			if(NeedToDelay)
				DelayedAction(moveAction, _delay, "move");
			else
				moveAction();
		}

		private void Chart_OnCancelOrder(Order order)
		{
			if (NeedToConfirm && !Confirm("Cancel order?"))
				return;

			Log($"CancelOrder: {order}");

			Action cancelAction = () =>
			{
				if (NeedToFail)
					Log("Cancel failed");
				else
					RemoveOrder(order);
			};

			if(NeedToDelay)
				DelayedAction(cancelAction, _delay, "cancel");
			else
				cancelAction();
		}

		bool AddOrder(Order o)
		{
			if(_chartOrders.Contains(o))
				return false;

			_chartOrders.Add(o);
			Orders.Add(o);

			return true;
		}

		bool RemoveOrder(Order o)
		{
			var res = _chartOrders.Remove(o);
			Orders.Remove(o);

			return res;
		}

		private void Log(string msg)
		{
			_logBox.AppendText($"{DateTime.Now:HH:mm:ss.fff}: {msg}\n");
			_logBox.ScrollToEnd();
		}

		private static bool IsInFinalState(Order o)
		{
			return o.State == OrderStates.Done || o.State == OrderStates.Failed || o.Balance == 0;
		}

		bool Confirm(string question)
		{
			return MessageBox.Show(question, "Confirmation", MessageBoxButton.YesNo) == MessageBoxResult.Yes;
		}

		void InitExtensionInfo(Order order)
		{
			if (order.ExtensionInfo == null)
				order.ExtensionInfo = new SynchronizedDictionary<object, object>();
		}

		void DelayedAction(Action action, TimeSpan delay, string actionName)
		{
			Log($"Action '{actionName}' is delayed for {delay.TotalSeconds:0.##}sec");
			Task.Delay(delay).ContinueWith(t => Dispatcher.GuiAsync(action));
		}
	}
}<|MERGE_RESOLUTION|>--- conflicted
+++ resolved
@@ -1,466 +1,440 @@
-﻿namespace SampleChartActiveOrders
-{
-	using System;
-	using System.Collections.Generic;
-	using System.Linq;
-	using System.Threading.Tasks;
-	using System.Windows;
-	using System.Collections.ObjectModel;
-	using System.Windows.Threading;
-
-	using Ecng.Collections;
-	using Ecng.Common;
-	using Ecng.Xaml;
-	using Ecng.Configuration;
-
-	using MoreLinq;
-
-	using StockSharp.Algo.Candles;
-	using StockSharp.Algo.Storages;
-	using StockSharp.BusinessEntities;
-	using StockSharp.Messages;
-	using StockSharp.Xaml.Charting;
-
-	public partial class MainWindow
-	{
-		public ObservableCollection<Order> Orders { get; }
-
-		private ChartArea _area;
-		private ChartCandleElement _candleElement;
-		private ChartActiveOrdersElement _activeOrdersElement;
-		private TimeFrameCandle _candle;
-
-		private readonly DispatcherTimer _chartUpdateTimer = new DispatcherTimer();
-		private readonly SynchronizedDictionary<DateTimeOffset, TimeFrameCandle> _updatedCandles = new SynchronizedDictionary<DateTimeOffset, TimeFrameCandle>();
-		private readonly CachedSynchronizedList<TimeFrameCandle> _allCandles = new CachedSynchronizedList<TimeFrameCandle>();
-		private readonly CachedSynchronizedSet<Order> _chartOrders = new CachedSynchronizedSet<Order>();
-
-		private const decimal _priceStep = 10m;
-		private const int _timeframe = 1;
-
-		bool NeedToDelay => _chkDelay.IsChecked == true;
-		bool NeedToFail => _chkFail.IsChecked == true;
-		bool NeedToConfirm => _chkConfirm.IsChecked == true;
-
-		static readonly TimeSpan _delay = TimeSpan.FromSeconds(2);
-
-		private readonly Security _security = new Security
-		{
-			Id = "RIZ2@FORTS",
-			PriceStep = _priceStep,
-			Board = ExchangeBoard.Forts
-		};
-
-		private readonly ThreadSafeObservableCollection<Portfolio> _portfolios = new ThreadSafeObservableCollection<Portfolio>(new ObservableCollectionEx<Portfolio>
-		{
-			new Portfolio
-			{
-				Name = "Test portfolio"
-			}
-		});
-
-		public MainWindow()
-		{
-			ConfigManager.RegisterService(_portfolios);
-
-			Orders = new ObservableCollection<Order>();
-			InitializeComponent();
-			Loaded += OnLoaded;
-
-			Chart.OrderSettings.Security = _security;
-			Chart.OrderSettings.Portfolio = _portfolios.First();
-			Chart.OrderSettings.Volume = 5;
-
-			_chartUpdateTimer.Interval = TimeSpan.FromMilliseconds(100);
-			_chartUpdateTimer.Tick += ChartUpdateTimerOnTick;
-			_chartUpdateTimer.Start();
-		}
-
-		private void OnLoaded(object sender, RoutedEventArgs routedEventArgs)
-		{
-			InitCharts();
-			LoadData(@"..\..\..\..\Testing\HistoryData\".ToFullPath());
-		}
-
-		private void InitCharts()
-		{
-			Chart.ClearAreas();
-
-			_area = new ChartArea();
-
-			var yAxis = _area.YAxises.First();
-
-			yAxis.AutoRange = true;
-			Chart.IsAutoRange = true;
-			Chart.IsAutoScroll = true;
-
-			Chart.AddArea(_area);
-
-			var series = new CandleSeries(
-				typeof(TimeFrameCandle),
-				_security,
-				TimeSpan.FromMinutes(_timeframe));
-
-			_candleElement = new ChartCandleElement
-			{
-				FullTitle = "Candles"
-			};
-			Chart.AddElement(_area, _candleElement, series);
-
-			_activeOrdersElement = new ChartActiveOrdersElement
-			{
-				FullTitle = "Active orders"
-			};
-			Chart.AddElement(_area, _activeOrdersElement);
-		}
-
-		private void LoadData(string path)
-		{
-			_candle = null;
-			_allCandles.Clear();
-
-			Chart.Reset(new IChartElement[] { _candleElement, _activeOrdersElement });
-
-			var storage = new StorageRegistry();
-
-			var maxDays = 2;
-
-			BusyIndicator.IsBusy = true;
-
-			Task.Factory.StartNew(() =>
-			{
-				var date = DateTime.MinValue;
-
-				foreach (var tick in storage.GetTickMessageStorage(_security, new LocalMarketDataDrive(path)).Load())
-				{
-					AppendTick(_security, tick);
-
-					if (date != tick.ServerTime.Date)
-					{
-						date = tick.ServerTime.Date;
-
-						this.GuiAsync(() =>
-						{
-							BusyIndicator.BusyContent = date.ToString();
-						});
-
-						maxDays--;
-
-						if (maxDays == 0)
-							break;
-					}
-				}
-			})
-			.ContinueWith(t =>
-			{
-				if (t.Exception != null)
-					Error(t.Exception.Message);
-
-				this.GuiAsync(() =>
-				{
-					BusyIndicator.IsBusy = false;
-					Chart.IsAutoRange = false;
-					_area.YAxises.First().AutoRange = false;
-
-					Chart.Draw(DateTimeOffset.MinValue, _activeOrdersElement, _chartOrders);
-
-					Log($"Loaded {_allCandles.Count} candles");
-				});
-
-			}, TaskScheduler.FromCurrentSynchronizationContext());
-		}
-
-		private void ChartUpdateTimerOnTick(object sender, EventArgs eventArgs)
-		{
-			TimeFrameCandle[] candlesToUpdate;
-			lock (_updatedCandles.SyncRoot)
-			{
-				candlesToUpdate = _updatedCandles.OrderBy(p => p.Key).Select(p => p.Value).ToArray();
-				_updatedCandles.Clear();
-			}
-
-			var lastCandle = _allCandles.LastOrDefault();
-			_allCandles.AddRange(candlesToUpdate.Where(c => lastCandle == null || c.OpenTime != lastCandle.OpenTime));
-
-			candlesToUpdate.ForEach(c =>
-			{
-				Chart.Draw(c.OpenTime, new Dictionary<IChartElement, object>
-				{
-					{ _candleElement, c },
-				});
-			});
-		}
-
-		private void AppendTick(Security security, ExecutionMessage tick)
-		{
-			var time = tick.ServerTime;
-			var price = tick.TradePrice.Value;
-
-			if (_candle == null || time >= _candle.CloseTime)
-			{
-				if (_candle != null)
-				{
-					_candle.State = CandleStates.Finished;
-					lock (_updatedCandles.SyncRoot)
-						_updatedCandles[_candle.OpenTime] = _candle;
-				}
-
-				var tf = TimeSpan.FromMinutes(_timeframe);
-				var bounds = tf.GetCandleBounds(time, _security.Board);
-				_candle = new TimeFrameCandle
-				{
-					TimeFrame = tf,
-					OpenTime = bounds.Min,
-					CloseTime = bounds.Max,
-					Security = security,
-				};
-
-				_candle.OpenPrice = _candle.HighPrice = _candle.LowPrice = _candle.ClosePrice = price;
-			}
-
-			if (time < _candle.OpenTime)
-				throw new InvalidOperationException("invalid time");
-
-			if (price > _candle.HighPrice)
-				_candle.HighPrice = price;
-
-			if (price < _candle.LowPrice)
-				_candle.LowPrice = price;
-
-			_candle.ClosePrice = price;
-
-			_candle.TotalVolume += tick.TradeVolume.Value;
-
-			lock (_updatedCandles.SyncRoot)
-				_updatedCandles[_candle.OpenTime] = _candle;
-		}
-
-		private void Error(string msg)
-		{
-			new MessageBoxBuilder()
-				.Owner(this)
-				.Error()
-				.Text(msg)
-				.Show();
-
-			Log($"ERROR: {msg}");
-		}
-
-		private void Fill_Click(object sender, RoutedEventArgs e)
-		{
-			var order = _ordersListBox.SelectedItem as Order;
-			if (order == null)
-				return;
-
-			Log($"Fill order: {order}");
-
-			if (order.Balance == 0)
-				RemoveOrder(order);
-
-			order.Balance -= 1;
-
-			if (order.Balance == 0)
-				order.State = OrderStates.Done;
-		}
-
-		private void Remove_Click(object sender, RoutedEventArgs e)
-		{
-			var order = _ordersListBox.SelectedItem as Order;
-			if (order == null)
-				return;
-
-			Log($"Remove order: {order}");
-			RemoveOrder(order);
-		}
-
-		long _transId;
-
-		private void Chart_OnRegisterOrder(Order order)
-		{
-<<<<<<< HEAD
-			if(NeedToConfirm && !Confirm("Register order?"))
-				return;
-
-			order.Price = Math.Round(order.Price/PriceStep)*PriceStep;
-=======
-			order.Price = Math.Round(order.Price / _priceStep) * _priceStep;
->>>>>>> 72d0b53c
-			order.TransactionId = ++_transId;
-			order.Balance = order.Volume;
-			order.State = OrderStates.Pending;
-			InitExtensionInfo(order);
-
-			Log($"RegisterOrder: {order}");
-			AddOrder(order);
-
-<<<<<<< HEAD
-			Action regAction = () =>
-			{
-				if (NeedToFail)
-				{
-					order.State = OrderStates.Failed;
-					Log($"Order failed: {order}");
-					RemoveOrder(order);
-				}
-				else
-				{
-					order.State = OrderStates.Active;
-					Log($"Order registered: {order}");
-				}
-			};
-=======
-		private bool AddOrder(Order o)
-		{
-			if (_chartOrders.Contains(o))
-				return false;
-
-			_chartOrders.Add(o);
-			Orders.Add(o);
-
-			return true;
-		}
-
-		private bool RemoveOrder(Order o)
-		{
-			var res = _chartOrders.Remove(o);
-			Orders.Remove(o);
->>>>>>> 72d0b53c
-
-			if (NeedToDelay)
-				DelayedAction(regAction, _delay, "register");
-			else
-				regAction();
-		}
-
-		private void Chart_OnMoveOrder(Order order, decimal newPrice)
-		{
-			if (!RemoveOrder(order))
-			{
-				Log($"error: order not found: {order}");
-				return;
-			}
-
-<<<<<<< HEAD
-			if (NeedToConfirm && !Confirm($"Move order to price={newPrice}?"))
-			{
-				AddOrder(order);
-=======
-			if (!RemoveOrder(order))
->>>>>>> 72d0b53c
-				return;
-			}
-
-			Log($"MoveOrder to {newPrice}: {order}");
-			if (IsInFinalState(order))
-			{
-				Log("invalid state for re-register");
-				return;
-			}
-
-			var newOrder = new Order
-			{
-				TransactionId = ++_transId,
-				Type = OrderTypes.Limit,
-				State = OrderStates.Pending,
-				Price = newPrice,
-				Volume = order.Balance,
-				Direction = order.Direction,
-				Balance = order.Balance,
-				Security = order.Security,
-				Portfolio = order.Portfolio,
-			};
-			InitExtensionInfo(newOrder);
-			newOrder.ExtensionInfo[ChartActiveOrdersElement.OldOrderKey] = order;
-
-			AddOrder(newOrder);
-
-			Action moveAction = () =>
-			{
-				if (NeedToFail)
-				{
-					Log("Move failed");
-					RemoveOrder(newOrder);
-					AddOrder(order);
-				}
-				else
-				{
-					newOrder.State = OrderStates.Active;
-					Log($"Order moved to new: {newOrder}");
-				}
-			};
-
-			if(NeedToDelay)
-				DelayedAction(moveAction, _delay, "move");
-			else
-				moveAction();
-		}
-
-		private void Chart_OnCancelOrder(Order order)
-		{
-			if (NeedToConfirm && !Confirm("Cancel order?"))
-				return;
-
-			Log($"CancelOrder: {order}");
-
-			Action cancelAction = () =>
-			{
-				if (NeedToFail)
-					Log("Cancel failed");
-				else
-					RemoveOrder(order);
-			};
-
-			if(NeedToDelay)
-				DelayedAction(cancelAction, _delay, "cancel");
-			else
-				cancelAction();
-		}
-
-		bool AddOrder(Order o)
-		{
-			if(_chartOrders.Contains(o))
-				return false;
-
-			_chartOrders.Add(o);
-			Orders.Add(o);
-
-			return true;
-		}
-
-		bool RemoveOrder(Order o)
-		{
-			var res = _chartOrders.Remove(o);
-			Orders.Remove(o);
-
-			return res;
-		}
-
-		private void Log(string msg)
-		{
-			_logBox.AppendText($"{DateTime.Now:HH:mm:ss.fff}: {msg}\n");
-			_logBox.ScrollToEnd();
-		}
-
-		private static bool IsInFinalState(Order o)
-		{
-			return o.State == OrderStates.Done || o.State == OrderStates.Failed || o.Balance == 0;
-		}
-
-		bool Confirm(string question)
-		{
-			return MessageBox.Show(question, "Confirmation", MessageBoxButton.YesNo) == MessageBoxResult.Yes;
-		}
-
-		void InitExtensionInfo(Order order)
-		{
-			if (order.ExtensionInfo == null)
-				order.ExtensionInfo = new SynchronizedDictionary<object, object>();
-		}
-
-		void DelayedAction(Action action, TimeSpan delay, string actionName)
-		{
-			Log($"Action '{actionName}' is delayed for {delay.TotalSeconds:0.##}sec");
-			Task.Delay(delay).ContinueWith(t => Dispatcher.GuiAsync(action));
-		}
-	}
-}+﻿namespace SampleChartActiveOrders
+{
+	using System;
+	using System.Collections.Generic;
+	using System.Linq;
+	using System.Threading.Tasks;
+	using System.Windows;
+	using System.Collections.ObjectModel;
+	using System.Windows.Threading;
+
+	using Ecng.Collections;
+	using Ecng.Common;
+	using Ecng.Xaml;
+	using Ecng.Configuration;
+
+	using MoreLinq;
+
+	using StockSharp.Algo.Candles;
+	using StockSharp.Algo.Storages;
+	using StockSharp.BusinessEntities;
+	using StockSharp.Messages;
+	using StockSharp.Xaml.Charting;
+
+	public partial class MainWindow
+	{
+		public ObservableCollection<Order> Orders { get; }
+
+		private ChartArea _area;
+		private ChartCandleElement _candleElement;
+		private ChartActiveOrdersElement _activeOrdersElement;
+		private TimeFrameCandle _candle;
+
+		private readonly DispatcherTimer _chartUpdateTimer = new DispatcherTimer();
+		private readonly SynchronizedDictionary<DateTimeOffset, TimeFrameCandle> _updatedCandles = new SynchronizedDictionary<DateTimeOffset, TimeFrameCandle>();
+		private readonly CachedSynchronizedList<TimeFrameCandle> _allCandles = new CachedSynchronizedList<TimeFrameCandle>();
+		private readonly CachedSynchronizedSet<Order> _chartOrders = new CachedSynchronizedSet<Order>();
+
+		private const decimal _priceStep = 10m;
+		private const int _timeframe = 1;
+
+		bool NeedToDelay => _chkDelay.IsChecked == true;
+		bool NeedToFail => _chkFail.IsChecked == true;
+		bool NeedToConfirm => _chkConfirm.IsChecked == true;
+
+		static readonly TimeSpan _delay = TimeSpan.FromSeconds(2);
+
+		private readonly Security _security = new Security
+		{
+			Id = "RIZ2@FORTS",
+			PriceStep = _priceStep,
+			Board = ExchangeBoard.Forts
+		};
+
+		private readonly ThreadSafeObservableCollection<Portfolio> _portfolios = new ThreadSafeObservableCollection<Portfolio>(new ObservableCollectionEx<Portfolio>
+		{
+			new Portfolio
+			{
+				Name = "Test portfolio"
+			}
+		});
+
+		public MainWindow()
+		{
+			ConfigManager.RegisterService(_portfolios);
+
+			Orders = new ObservableCollection<Order>();
+			InitializeComponent();
+			Loaded += OnLoaded;
+
+			Chart.OrderSettings.Security = _security;
+			Chart.OrderSettings.Portfolio = _portfolios.First();
+			Chart.OrderSettings.Volume = 5;
+
+			_chartUpdateTimer.Interval = TimeSpan.FromMilliseconds(100);
+			_chartUpdateTimer.Tick += ChartUpdateTimerOnTick;
+			_chartUpdateTimer.Start();
+		}
+
+		private void OnLoaded(object sender, RoutedEventArgs routedEventArgs)
+		{
+			InitCharts();
+			LoadData(@"..\..\..\..\Testing\HistoryData\".ToFullPath());
+		}
+
+		private void InitCharts()
+		{
+			Chart.ClearAreas();
+
+			_area = new ChartArea();
+
+			var yAxis = _area.YAxises.First();
+
+			yAxis.AutoRange = true;
+			Chart.IsAutoRange = true;
+			Chart.IsAutoScroll = true;
+
+			Chart.AddArea(_area);
+
+			var series = new CandleSeries(
+				typeof(TimeFrameCandle),
+				_security,
+				TimeSpan.FromMinutes(_timeframe));
+
+			_candleElement = new ChartCandleElement
+			{
+				FullTitle = "Candles"
+			};
+			Chart.AddElement(_area, _candleElement, series);
+
+			_activeOrdersElement = new ChartActiveOrdersElement
+			{
+				FullTitle = "Active orders"
+			};
+			Chart.AddElement(_area, _activeOrdersElement);
+		}
+
+		private void LoadData(string path)
+		{
+			_candle = null;
+			_allCandles.Clear();
+
+			Chart.Reset(new IChartElement[] { _candleElement, _activeOrdersElement });
+
+			var storage = new StorageRegistry();
+
+			var maxDays = 2;
+
+			BusyIndicator.IsBusy = true;
+
+			Task.Factory.StartNew(() =>
+			{
+				var date = DateTime.MinValue;
+
+				foreach (var tick in storage.GetTickMessageStorage(_security, new LocalMarketDataDrive(path)).Load())
+				{
+					AppendTick(_security, tick);
+
+					if (date != tick.ServerTime.Date)
+					{
+						date = tick.ServerTime.Date;
+
+						this.GuiAsync(() =>
+						{
+							BusyIndicator.BusyContent = date.ToString();
+						});
+
+						maxDays--;
+
+						if (maxDays == 0)
+							break;
+					}
+				}
+			})
+			.ContinueWith(t =>
+			{
+				if (t.Exception != null)
+					Error(t.Exception.Message);
+
+				this.GuiAsync(() =>
+				{
+					BusyIndicator.IsBusy = false;
+					Chart.IsAutoRange = false;
+					_area.YAxises.First().AutoRange = false;
+
+					Chart.Draw(DateTimeOffset.MinValue, _activeOrdersElement, _chartOrders);
+
+					Log($"Loaded {_allCandles.Count} candles");
+				});
+
+			}, TaskScheduler.FromCurrentSynchronizationContext());
+		}
+
+		private void ChartUpdateTimerOnTick(object sender, EventArgs eventArgs)
+		{
+			TimeFrameCandle[] candlesToUpdate;
+			lock (_updatedCandles.SyncRoot)
+			{
+				candlesToUpdate = _updatedCandles.OrderBy(p => p.Key).Select(p => p.Value).ToArray();
+				_updatedCandles.Clear();
+			}
+
+			var lastCandle = _allCandles.LastOrDefault();
+			_allCandles.AddRange(candlesToUpdate.Where(c => lastCandle == null || c.OpenTime != lastCandle.OpenTime));
+
+			candlesToUpdate.ForEach(c =>
+			{
+				Chart.Draw(c.OpenTime, new Dictionary<IChartElement, object>
+				{
+					{ _candleElement, c },
+				});
+			});
+		}
+
+		private void AppendTick(Security security, ExecutionMessage tick)
+		{
+			var time = tick.ServerTime;
+			var price = tick.TradePrice.Value;
+
+			if (_candle == null || time >= _candle.CloseTime)
+			{
+				if (_candle != null)
+				{
+					_candle.State = CandleStates.Finished;
+					lock (_updatedCandles.SyncRoot)
+						_updatedCandles[_candle.OpenTime] = _candle;
+				}
+
+				var tf = TimeSpan.FromMinutes(_timeframe);
+				var bounds = tf.GetCandleBounds(time, _security.Board);
+				_candle = new TimeFrameCandle
+				{
+					TimeFrame = tf,
+					OpenTime = bounds.Min,
+					CloseTime = bounds.Max,
+					Security = security,
+				};
+
+				_candle.OpenPrice = _candle.HighPrice = _candle.LowPrice = _candle.ClosePrice = price;
+			}
+
+			if (time < _candle.OpenTime)
+				throw new InvalidOperationException("invalid time");
+
+			if (price > _candle.HighPrice)
+				_candle.HighPrice = price;
+
+			if (price < _candle.LowPrice)
+				_candle.LowPrice = price;
+
+			_candle.ClosePrice = price;
+
+			_candle.TotalVolume += tick.TradeVolume.Value;
+
+			lock (_updatedCandles.SyncRoot)
+				_updatedCandles[_candle.OpenTime] = _candle;
+		}
+
+		private void Error(string msg)
+		{
+			new MessageBoxBuilder()
+				.Owner(this)
+				.Error()
+				.Text(msg)
+				.Show();
+
+			Log($"ERROR: {msg}");
+		}
+
+		private void Fill_Click(object sender, RoutedEventArgs e)
+		{
+			var order = _ordersListBox.SelectedItem as Order;
+			if (order == null)
+				return;
+
+			Log($"Fill order: {order}");
+
+			if (order.Balance == 0)
+				RemoveOrder(order);
+
+			order.Balance -= 1;
+
+			if (order.Balance == 0)
+				order.State = OrderStates.Done;
+		}
+
+		private void Remove_Click(object sender, RoutedEventArgs e)
+		{
+			var order = _ordersListBox.SelectedItem as Order;
+			if (order == null)
+				return;
+
+			Log($"Remove order: {order}");
+			RemoveOrder(order);
+		}
+
+		long _transId;
+
+		private void Chart_OnRegisterOrder(Order order)
+		{
+			if (NeedToConfirm && !Confirm("Register order?"))
+				return;
+
+			order.Price = Math.Round(order.Price / _priceStep) * _priceStep;
+			order.TransactionId = ++_transId;
+			order.Balance = order.Volume;
+			order.State = OrderStates.Pending;
+			InitExtensionInfo(order);
+
+			Log($"RegisterOrder: {order}");
+			AddOrder(order);
+
+			Action regAction = () =>
+			{
+				if (NeedToFail)
+				{
+					order.State = OrderStates.Failed;
+					Log($"Order failed: {order}");
+					RemoveOrder(order);
+				}
+				else
+				{
+					order.State = OrderStates.Active;
+					Log($"Order registered: {order}");
+				}
+			};
+
+			if (NeedToDelay)
+				DelayedAction(regAction, _delay, "register");
+			else
+				regAction();
+		}
+
+		private void Chart_OnMoveOrder(Order order, decimal newPrice)
+		{
+			if (!RemoveOrder(order))
+			{
+				Log($"error: order not found: {order}");
+				return;
+			}
+
+			if (NeedToConfirm && !Confirm($"Move order to price={newPrice}?"))
+			{
+				AddOrder(order);
+				return;
+			}
+
+			Log($"MoveOrder to {newPrice}: {order}");
+			if (IsInFinalState(order))
+			{
+				Log("invalid state for re-register");
+				return;
+			}
+
+			var newOrder = new Order
+			{
+				TransactionId = ++_transId,
+				Type = OrderTypes.Limit,
+				State = OrderStates.Pending,
+				Price = newPrice,
+				Volume = order.Balance,
+				Direction = order.Direction,
+				Balance = order.Balance,
+				Security = order.Security,
+				Portfolio = order.Portfolio,
+			};
+			InitExtensionInfo(newOrder);
+			newOrder.ExtensionInfo[ChartActiveOrdersElement.OldOrderKey] = order;
+
+			AddOrder(newOrder);
+
+			Action moveAction = () =>
+			{
+				if (NeedToFail)
+				{
+					Log("Move failed");
+					RemoveOrder(newOrder);
+					AddOrder(order);
+				}
+				else
+				{
+					newOrder.State = OrderStates.Active;
+					Log($"Order moved to new: {newOrder}");
+				}
+			};
+
+			if(NeedToDelay)
+				DelayedAction(moveAction, _delay, "move");
+			else
+				moveAction();
+		}
+
+		private void Chart_OnCancelOrder(Order order)
+		{
+			if (NeedToConfirm && !Confirm("Cancel order?"))
+				return;
+
+			Log($"CancelOrder: {order}");
+
+			Action cancelAction = () =>
+			{
+				if (NeedToFail)
+					Log("Cancel failed");
+				else
+					RemoveOrder(order);
+			};
+
+			if(NeedToDelay)
+				DelayedAction(cancelAction, _delay, "cancel");
+			else
+				cancelAction();
+		}
+
+		private bool AddOrder(Order o)
+		{
+			if (_chartOrders.Contains(o))
+				return false;
+
+			_chartOrders.Add(o);
+			Orders.Add(o);
+
+			return true;
+		}
+
+		private bool RemoveOrder(Order o)
+		{
+			var res = _chartOrders.Remove(o);
+			Orders.Remove(o);
+
+			return res;
+		}
+
+		private void Log(string msg)
+		{
+			_logBox.AppendText($"{DateTime.Now:HH:mm:ss.fff}: {msg}\n");
+			_logBox.ScrollToEnd();
+		}
+
+		private static bool IsInFinalState(Order o)
+		{
+			return o.State == OrderStates.Done || o.State == OrderStates.Failed || o.Balance == 0;
+		}
+
+		private bool Confirm(string question)
+		{
+			return MessageBox.Show(question, "Confirmation", MessageBoxButton.YesNo) == MessageBoxResult.Yes;
+		}
+
+		private void InitExtensionInfo(Order order)
+		{
+			if (order.ExtensionInfo == null)
+				order.ExtensionInfo = new SynchronizedDictionary<object, object>();
+		}
+
+		private void DelayedAction(Action action, TimeSpan delay, string actionName)
+		{
+			Log($"Action '{actionName}' is delayed for {delay.TotalSeconds:0.##}sec");
+			Task.Delay(delay).ContinueWith(t => Dispatcher.GuiAsync(action));
+		}
+	}
+}